--- conflicted
+++ resolved
@@ -1117,193 +1117,6 @@
 #include "BuiltinFunctions.def"
   };
 
-<<<<<<< HEAD
-  template <typename ImplClass>
-  class DeclFinder : public DeclVisitor<ImplClass, bool> {
-    using base = DeclVisitor<ImplClass, bool>;
-
-  protected:
-    StringRef Name;
-    StringRef MainNS;
-    StringRef SubNS;
-    Decl *Found = nullptr;
-    bool InMainNS = false;
-    bool InSubNS = false;
-
-    bool inCorrectNS() const { return !SubNS.empty() ? InSubNS : InMainNS; }
-
-  public:
-    explicit DeclFinder(StringRef MainNS, StringRef SubNS)
-        : MainNS(MainNS), SubNS(SubNS) {}
-
-    bool VisitDecl(Decl *D) {
-      if (auto *DC = dyn_cast<DeclContext>(D))
-        for (Decl *Child : DC->decls())
-          if (!base::Visit(Child))
-            return false;
-      return true;
-    }
-
-    bool VisitNamespaceDecl(NamespaceDecl *Namespace) {
-      if (Namespace->isInline()) {
-        return VisitDecl(Namespace);
-      }
-      if (InMainNS) {
-        if (SubNS.empty())
-          return true;
-        if (Namespace->getDeclName().isIdentifier() &&
-            Namespace->getName() == SubNS) {
-          SaveAndRestore<bool> SavedInSubNS(InSubNS, true);
-          return VisitDecl(Namespace);
-        }
-        return true;
-      }
-      if (Namespace->getDeclName().isIdentifier() &&
-          Namespace->getName() == MainNS) {
-        SaveAndRestore<bool> SavedInMainNS(InMainNS, true);
-        return VisitDecl(Namespace);
-      }
-      return true;
-    }
-
-    Decl *Find(StringRef N, TranslationUnitDecl *TU) {
-      Name = N;
-      Found = nullptr;
-      base::Visit(TU);
-      return Found;
-    }
-  };
-
-  class TypeFinder : public DeclFinder<TypeFinder> {
-  public:
-    bool VisitTagDecl(TagDecl *Type) {
-      if (inCorrectNS() && Type->getDeclName().isIdentifier() &&
-          Type->getName() == Name) {
-        Found = Type;
-        return false;
-      }
-      return true;
-    }
-    using DeclFinder<TypeFinder>::DeclFinder;
-  };
-
-  class FuncFinder : public DeclFinder<FuncFinder> {
-    SmallVector<StringRef, 8> Params;
-
-  public:
-    bool VisitFunctionDecl(FunctionDecl *Func) {
-      if (inCorrectNS() && Func->getDeclName().isIdentifier() &&
-          Func->getName() == Name && Func->getNumParams() == Params.size()) {
-        auto It = Params.begin();
-        for (ParmVarDecl *P : Func->parameters()) {
-          if (P->getType().getAsString() != *It++)
-            return true;
-        }
-        Found = Func;
-        return false;
-      }
-      return true;
-    }
-
-    Decl *Find(StringRef N, StringRef P, TranslationUnitDecl *TU) {
-      Name = N;
-      if (P != "void") {
-        P.split(Params, ',');
-        for (auto &ParamStr : Params)
-          ParamStr = ParamStr.trim();
-      }
-      Found = nullptr;
-      Visit(TU);
-      return Found;
-    }
-
-    using DeclFinder<FuncFinder>::DeclFinder;
-  };
-
-  class ClassTemplateFinder : public DeclFinder<ClassTemplateFinder> {
-  public:
-    bool VisitClassTemplateDecl(ClassTemplateDecl *Type) {
-      if (inCorrectNS() && Type->getDeclName().isIdentifier() &&
-          Type->getName() == Name) {
-        Found = Type;
-        return false;
-      }
-      return true;
-    }
-    using DeclFinder<ClassTemplateFinder>::DeclFinder;
-  };
-
-  class MethodFinder : public DeclFinder<MethodFinder> {
-    StringRef Record;
-    bool InRecord = false;
-    SmallVector<StringRef, 8> Params;
-
-  public:
-    bool VisitClassTemplateDecl(ClassTemplateDecl *ClassTemplate) {
-      return VisitCXXRecordDecl(ClassTemplate->getTemplatedDecl());
-    }
-
-    bool VisitFunctionTemplateDecl(FunctionTemplateDecl *FunctionTemplate) {
-      if (InRecord) {
-        if (auto *Method =
-                dyn_cast<CXXMethodDecl>(FunctionTemplate->getTemplatedDecl()))
-          return VisitCXXMethodDecl(Method);
-      }
-      return true;
-    }
-
-    bool VisitCXXRecordDecl(CXXRecordDecl *CXXRecord) {
-      if (inCorrectNS() && CXXRecord->getName() == Record) {
-        SaveAndRestore<bool> SavedInRecord(InRecord, true);
-        return VisitDecl(CXXRecord);
-      }
-      return true;
-    }
-
-    bool VisitCXXMethodDecl(CXXMethodDecl *Method) {
-      if (InRecord && Method->getDeclName().isIdentifier() &&
-          Method->getName() == Name &&
-          Method->getNumParams() == Params.size()) {
-        auto It = Params.begin();
-        for (ParmVarDecl *P : Method->parameters()) {
-          if (P->getType().getAsString() != *It++)
-            return true;
-        }
-        Found = Method;
-        return false;
-      }
-      return true;
-    }
-
-    Decl *Find(StringRef N, StringRef R, StringRef P, TranslationUnitDecl *TU) {
-      Name = N;
-      Record = R;
-      if (P != "void") {
-        P.split(Params, ',');
-        for (auto &ParamStr : Params)
-          ParamStr = ParamStr.trim();
-      }
-      Found = nullptr;
-      Visit(TU);
-      return Found;
-    }
-
-    using DeclFinder<MethodFinder>::DeclFinder;
-  };
-
-  class VarFinder : public DeclFinder<VarFinder> {
-  public:
-    bool VisitVarDecl(VarDecl *Var) {
-      if (inCorrectNS() && Var->getDeclName().isIdentifier() &&
-          Var->getName() == Name) {
-        Found = Var;
-        return false;
-      }
-      return true;
-    }
-    using DeclFinder<VarFinder>::DeclFinder;
-  };
-=======
   template <typename T>
   static T *LookupDecl(ASTContext &Context, DeclContext *DC, StringRef Name) {
     T *Found = nullptr;
@@ -1312,7 +1125,6 @@
       Found = dyn_cast<T>(LookupResult[0]);
     return Found;
   }
->>>>>>> 3365b78e
 
   void addType(ASTContext &Context, DeclContext *DC, HshBuiltinType TypeKind,
                StringRef Name) {
